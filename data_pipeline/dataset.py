from typing import List
import copy

import torch
from torch.utils.data import Dataset, DataLoader
from torch.nn.functional import pad as torch_pad

import penman
from penman.models import noop
from penman.surface import AlignmentMarker

from data_pipeline.training_entry import TrainingEntry
from data_pipeline.data_reading import extract_triples, get_paths
from data_pipeline.vocab import Vocabs
from data_pipeline.glove_embeddings import GloVeEmbeddings

PAD = '<pad>'
UNK = '<unk>'
EOS = '<eos>'
BOS = '<bos>'
PAD_IDX = 0
BOS_IDX = 1

AMR_ID_KEY = 'amr_id'
SENTENCE_KEY = 'sentence'
CHAR_SENTENCE_KEY = 'char_sentence'
SENTENCE_STR_KEY = 'initial_sentence'
SENTENCE_LEN_KEY = 'sentence_lengts'
CHAR_SENTENCE_LEN_KEY = "char_sentence_length"
CONCEPTS_KEY = 'concepts'
CHAR_CONCEPTS_KEY = 'char_concepts'
CONCEPTS_STR_KEY = 'concepts_string'
GLOVE_CONCEPTS_KEY = 'glove_concepts'
CONCEPTS_LEN_KEY = 'concepts_lengths'
CHAR_CONCEPTS_LEN_KEY = "char_concepts_length"
ADJ_MAT_KEY = 'adj_mat'
AMR_STR_KEY = 'amr_str'

def pad_string_sequnece(batch_sequnece_strings, max_seq_len):
  """
     Adds padding to a batch of string sequences

     Args:
        batch_sequnece_strings: the set of sentances that need padding
        max_seq_len: the length of the longest sequence in the batch

     Returns:
        padded_sequences: the set of padded string sequences
  """
  padded_sequences = []
  for sequence in batch_sequnece_strings:
    padded_sequence = copy.deepcopy(sequence)
    for i in range(max_seq_len - len(sequence)):
      padded_sequence.append(PAD)
    padded_sequences.append(padded_sequence)
  return padded_sequences

def pad_char_sequence(batch_sequnece_char, max_seq_len, max_char_seq_len):
  """
      Adds padding to a batch of string sequences separated per characters

      Args:
         batch_sequnece_strings: the set of sentences, separated
         into characters for each word that need padding
         max_seq_len: the length of the longest sequence in the batch
        max_char_seq_len: the length of the longest sequence of characters in the batch
      Returns:
         padded_sequences: the set of padded string sequences separated into characters.
         It pads both the length of the characters per word and the sentences in the batch.
   """
  padded_batch = []
  padded_word = []
  for sentence in batch_sequnece_char:
    for word in sentence:
      padded_char = copy.deepcopy(word)
      for i in range(max_char_seq_len - len(word)):
        padded_char.append(0)
      padded_word.append(padded_char)
    for i in range(max_seq_len - len(sentence)):
      padded_word.append([0] * max_char_seq_len)
    padded_batch.append(padded_word)
    padded_word = []

  return padded_batch

def compute_char_length(batch_char_seg, max_seq_len):
  """
  Computes the length for the batch containing the
  sentences split into character
  Args:
    batch_char_seg: the set of sentences, separated
         into characters
    max_seq_len: the length of the longest sentence
  Returns:
    char_seq_len: the length of the sequence Tensor (input_seq_size, batch_size)
  """
  # add empty list to have the same length
  for sentance in batch_char_seg:
    while len(sentance) < max_seq_len:
      sentance.append([0])

  char_seq_len = [[len(word) for word in sentance] for sentance in batch_char_seg]
  return char_seq_len

def add_eos(training_entry: TrainingEntry, eos_token: str):
  training_entry.sentence.append(eos_token)
  training_entry.concepts.append(eos_token)

# TODO: create fuction to numericalize after the ASCII code
def numericalize_char(sentence):
  """
    Processes a sentence that is split into words into lists of integers
    that can be easily converted into tensors.
    The conversion is done for each character after it's ASCII code.
    Args:
      sentence: a sentence that is split into words
    Returns a tuple of:
      char_sentance_numericalized: List of list of character indices.
      Each word will be represented by a list of ASCII code for each
      character it contains.
    """
  # split the sentence into characters and get the character ASCII code
  # the ord() functions return the ASCII code for each character
  char_sentance_numericalized = [[ord(char) for char in word]for word in sentence]
  return char_sentance_numericalized

def numericalize(training_entry: TrainingEntry,
                 vocabs: Vocabs,
                 use_shared: bool = False,
                 glove_embeddings: GloVeEmbeddings = None):
  """
  Processes the train entry into lists of integers that can be easily converted
  into tensors. For the adjacency matrix 0 will be used in case the relation
  does not exist (is None).
  Args:
    vocabs: Vocabs object with the 3 vocabs (tokens, concepts, relations).
    use_shared: a flag telling us whether to use the shared vocabulary or
    the concept vocabulary and token vocabulary separately.
    This depends if the pointer generator is used or not.
    glove_embeddings: pertained Glove embeddings
  Returns a tuple of:
    sentence: List of token indices.
    concepts: List of concept indices.
    glove_embeddings: List of pertained Glove embeddings indices.
    adj_mat: Adjacency matrix which contains arc labels indices in the vocab.
  """
  # Process sentence.
  processed_sentence = [vocabs.get_token_idx(t, use_shared) for t in training_entry.sentence]
  # Process concepts.
  processed_concepts = [vocabs.get_concept_idx(c, use_shared) for c in training_entry.concepts]
  # Process glove concepts.
  processed_glove_concepts = [glove_embeddings.get_glove_concept_idx(c) for c in training_entry.concepts] \
    if glove_embeddings != None else []
  # Process adjacency matrix.
  processed_adj_mat = []
  for row in training_entry.adjacency_mat:
    processed_row = [0 if r is None else vocabs.get_relation_idx(r) for r in row]
    processed_adj_mat.append(processed_row)
  return processed_sentence, processed_concepts, processed_glove_concepts, processed_adj_mat

def remove_alignments(g: penman.Graph):
  """Creates a new penman graph AMR with no alignments. This is used if
  the amr string is needed with no alignments (eg. for smatch).

  Args:
      g (penman.Graph): Input penman graph (that might contain alignments).

  Returns:
      Output penman graph (same as the input one, but with no alignments).
  """
  # Create a deep copy of the input to not modify that object.
  new_g = copy.deepcopy(g)
  for epidata in g.epidata.items():
    triple, triple_data = epidata
    new_data = [d for d in triple_data if not isinstance(d, AlignmentMarker)]
    new_g.epidata[triple] = new_data
  return new_g

class AMRDataset(Dataset):
  """
  Dataset of sentence - amr entries, where the amrs are represented as a list
  of concepts and adjacency matrix.
  Arguments:
    paths: data paths.
    vocabs: the 3 vocabs (tokens, concepts, relations).
    device: cpu or cuda.
    seq2seq_setting: If true only the data for the seq2seq setting is returned
      (sequence of tokens with their lengths and concepts).
    ordered: if True the entries are ordered (decreasingly) by sentence length.
  """

  def __init__(self, paths: List[str], vocabs: Vocabs,
               device: str, seq2seq_setting: bool,
               ordered: bool,
               use_shared: bool = False,
               max_sen_len: int = None,
               glove: GloVeEmbeddings = None):
    super(AMRDataset, self).__init__()
    self.device = device
    self.seq2seq_setting = seq2seq_setting
    self.ids = []
    # Dictionary of amr id -> fields, where fields is a dict with the info
    # for each example.
    self.fields_by_id = {}
    for path in paths:
      triples = extract_triples(path)
      for triple in triples:
        id, sentence, amr_str = triple
        amr_penman_graph = penman.decode(amr_str, model=noop.model)
        # Get the amr string (with no alignment info).
        amr_penman_graph_no_align = remove_alignments(amr_penman_graph)
        amr_str_no_align = penman.encode(amr_penman_graph, model=noop.model)
        # Store the amr string with no alignment in a dictionary.
        training_entry = TrainingEntry(
          sentence=sentence.split(),
          g=amr_penman_graph,
          unalignment_tolerance=1)
        # Process the training entry (add EOS for sentence and concepts).
        if self.seq2seq_setting:
          add_eos(training_entry, EOS)
        # Numericalize the training entry (str -> vocab ids).
        sentence, concepts, glove_concepts, adj_mat = numericalize(training_entry, vocabs, use_shared, glove)
        # Numericalize the training entry sentence after each character ASCII code.
        char_sentence = numericalize_char(training_entry.sentence)
        # Numericalize the training entry concepts after each character ASCII code.
        char_concepts = numericalize_char(training_entry.concepts)
        # Collect the data.
        self.ids.append(id)
        field = {
          SENTENCE_KEY: torch.tensor(sentence, dtype=torch.long),
          CHAR_SENTENCE_KEY: char_sentence,
          SENTENCE_STR_KEY: training_entry.sentence,
          CONCEPTS_KEY: torch.tensor(concepts, dtype=torch.long),
          CHAR_CONCEPTS_KEY: char_concepts,
          CONCEPTS_STR_KEY: training_entry.concepts,
          GLOVE_CONCEPTS_KEY: torch.tensor(glove_concepts, dtype=torch.long),
          ADJ_MAT_KEY: torch.tensor(adj_mat, dtype=torch.long),
          AMR_STR_KEY: amr_str_no_align
        }
        self.fields_by_id[id] = field
    # Order them by sentence length.
    if ordered:
      # Sort dictionary items by sentence length.
      sorted_dict = sorted(self.fields_by_id.items(),
                           key=lambda item: len(item[1][SENTENCE_KEY]))
      # Retrieve the sorted amr ids.
      self.ids = [item[0] for item in sorted_dict]
    # Filter them out by sentence length.
    if max_sen_len is not None:
      self.ids = [id for id in self.ids \
                    if (len(self.fields_by_id[id][SENTENCE_KEY]) <= max_sen_len)]
    # Get max no of concepts.
    concept_lengths = [len(self.fields_by_id[id][CONCEPTS_KEY]) for id in self.ids]
    self.max_concepts_length = max(concept_lengths)

  def __len__(self):
    return len(self.ids)

  def __getitem__(self, item):
    """Returns: id, sentence, sentence_str, concepts, concepts_str, adj_mat, amr_str."""
    id = self.ids[item]
    sentence = self.fields_by_id[id][SENTENCE_KEY]
    char_sentence = self.fields_by_id[id][CHAR_SENTENCE_KEY]
    sentence_str = self.fields_by_id[id][SENTENCE_STR_KEY]
    concepts = self.fields_by_id[id][CONCEPTS_KEY]
    char_concepts = self.fields_by_id[id][CHAR_CONCEPTS_KEY]
    concepts_str = self.fields_by_id[id][CONCEPTS_STR_KEY]
    glove_concepts = self.fields_by_id[id][GLOVE_CONCEPTS_KEY]
    adj_mat = self.fields_by_id[id][ADJ_MAT_KEY]
    amr_str = self.fields_by_id[id][AMR_STR_KEY]
    return id, sentence, char_sentence, sentence_str, concepts,\
           char_concepts, concepts_str, glove_concepts, adj_mat, amr_str

  def collate_fn(self, batch):
    amr_ids = []
    batch_sentences = []
    batch_char_sentence = []
    batch_sentences_strings = []
    batch_concepts = []
    batch_char_concepts = []
    batch_concepts_strings = []
    batch_glove_concepts = []
    batch_adj_mats = []
    amr_strings = []
    sentence_lengths = []
    concepts_lengths = []
    for entry in batch:
      amr_id, sentence, char_sentence, sentence_str, concepts, \
        char_concepts, concepts_str, glove_concepts, adj_mat, amr_str = entry
      amr_ids.append(amr_id)
      batch_sentences.append(sentence)
      batch_char_sentence.append(char_sentence)
      batch_sentences_strings.append(sentence_str)
      batch_concepts.append(concepts)
      batch_char_concepts.append(char_concepts)
      batch_concepts_strings.append(concepts_str)
      batch_glove_concepts.append(glove_concepts)
      batch_adj_mats.append(adj_mat)
      amr_strings.append(amr_str)
      sentence_lengths.append(len(sentence))
      concepts_lengths.append(len(concepts))
    # Get max lengths for padding.
    max_sen_len = max([len(s) for s in batch_sentences])
    max_char_sen_len = max([len(word) for s in batch_char_sentence for word in s])
    max_char_concepts_len = max([len(word) for s in batch_char_concepts for word in s])
    max_sen_str_len = max([len(s) for s in batch_sentences_strings])
    max_concepts_len = max([len(s) for s in batch_concepts])
    max_concepts_str_len = max([len(s) for s in batch_concepts_strings])
    max_glove_concepts_len = max([len(s) for s in batch_glove_concepts])
    max_adj_mat_size = max([len(s) for s in batch_adj_mats])
    # Compute the input_length for the sentence split into characters
    char_sentence_lengths = compute_char_length(batch_char_sentence, max_sen_len)
    # Compute the input_length for the concepts split into characters
    char_concepts_lengths = compute_char_length(batch_char_concepts, max_concepts_len)
    # Pad sentences.
    padded_sentences = [
      torch_pad(s, (0, max_sen_len - len(s))) for s in batch_sentences]

    # Pad char sentences.
    padded_char_sentences = pad_char_sequence(batch_char_sentence, max_sen_len, max_char_sen_len)
    # Pad char concepts.
    padded_char_concepts = pad_char_sequence(batch_char_concepts, max_concepts_len, max_char_concepts_len)

    # Pad initial sentences.
    padded_initial_sentences = pad_string_sequnece(batch_sentences_strings, max_sen_str_len)
    # Pad concepts
    padded_concepts = [
      torch_pad(c, (0, max_concepts_len - len(c))) for c in batch_concepts]
    # Pad concepts string sequence.
    padded_concepts_string  = pad_string_sequnece(batch_concepts_strings, max_concepts_str_len)
    # Pad glove concepts
    padded_glove_concepts = [
        torch_pad(c, (0, max_glove_concepts_len - len(c))) for c in batch_glove_concepts]
    # Pad adj matrices (pad on both dimensions).
    padded_adj_mats = []
    for adj_mat in batch_adj_mats:
      # Since it's a square matrix, the padding is the same on both dimensions.
      pad_size = max_adj_mat_size - len(adj_mat[0])
      padded_adj_mats.append(torch_pad(adj_mat, (0, pad_size, 0, pad_size)))
    # TODO: maybe by default do not put (seq_len, batch size) but have some
    # processing method for doing so after loading the data.
    if self.seq2seq_setting:
      new_batch = {
<<<<<<< HEAD
        SENTENCE_KEY: torch.transpose(torch.stack(padded_sentences), 0, 1).to(self.device),
        CHAR_SENTENCE_KEY: torch.transpose(torch.tensor(padded_char_sentences), 0, 2).to(self.device),
        # This is left on the cpu for 'pack_padded_sequence'.
        SENTENCE_STR_KEY: padded_initial_sentences,
        SENTENCE_LEN_KEY: torch.tensor(sentence_lengths),
        CHAR_SENTENCE_LEN_KEY: torch.transpose(torch.tensor(char_sentence_lengths), 0, 1),
        CONCEPTS_KEY: torch.transpose(torch.stack(padded_concepts), 0, 1).to(self.device),
=======
        SENTENCE_KEY: torch.transpose(torch.stack(padded_sentences),0, 1),
        # This is left on the cpu for 'pack_padded_sequence'.
        SENTENCE_STR_KEY: padded_initial_sentences,
        SENTENCE_LEN_KEY: torch.tensor(sentence_lengths),
        CONCEPTS_KEY: torch.transpose(torch.stack(padded_concepts),0, 1),
>>>>>>> 3d780135
        CONCEPTS_STR_KEY: padded_concepts_string
        }
    else:
      new_batch = {
        AMR_ID_KEY: amr_ids,
        CONCEPTS_KEY: torch.transpose(torch.stack(padded_concepts), 0, 1),
        GLOVE_CONCEPTS_KEY: torch.transpose(torch.stack(padded_glove_concepts), 0, 1),
        CHAR_CONCEPTS_KEY: torch.transpose(torch.tensor(padded_char_concepts), 0, 2).to(self.device),
        # This is left on the cpu for 'pack_padded_sequence'.
        CHAR_CONCEPTS_LEN_KEY: torch.transpose(torch.tensor(char_concepts_lengths), 0, 1),
        CONCEPTS_LEN_KEY: torch.tensor(concepts_lengths),
        ADJ_MAT_KEY: torch.stack(padded_adj_mats),
        AMR_STR_KEY: amr_strings
      }
    return new_batch

#TODO: remove this and add tests.
if __name__ == "__main__":
  subsets = ['bolt', 'cctv', 'dfa', 'dfb', 'guidelines',
             'mt09sdl', 'proxy', 'wb', 'xinhua']
  paths = get_paths('training', subsets)

  #TODO: a special token like 'no-relation' instead of None.
  special_words = ([PAD, EOS, UNK], [PAD, EOS, UNK], [PAD, UNK, None])
  vocabs = Vocabs(paths, UNK, special_words, min_frequencies=(1, 1, 1))

  dataset = AMRDataset(paths, vocabs, device='cpu', seq2seq_setting=False, ordered=True)

  #TODO: see if thr bactching could somehow be done by size (one option
  # would be to order the elements in the dataset, have fixed batches and
  # somehow shuffle the batches instead of the elements themselves).
  dataloader = DataLoader(dataset, batch_size=3, collate_fn=dataset.collate_fn)

  i = 0
  for batch in dataloader:
    if i == 2:
      break
    i+=1
    print('Batch ',i)
    print('Amr ids')
    print(batch[AMR_ID_KEY])
    print('Amrs')
    print(batch[AMR_STR_KEY])
    print(batch[CONCEPTS_KEY].shape)<|MERGE_RESOLUTION|>--- conflicted
+++ resolved
@@ -341,7 +341,6 @@
     # processing method for doing so after loading the data.
     if self.seq2seq_setting:
       new_batch = {
-<<<<<<< HEAD
         SENTENCE_KEY: torch.transpose(torch.stack(padded_sentences), 0, 1).to(self.device),
         CHAR_SENTENCE_KEY: torch.transpose(torch.tensor(padded_char_sentences), 0, 2).to(self.device),
         # This is left on the cpu for 'pack_padded_sequence'.
@@ -349,13 +348,6 @@
         SENTENCE_LEN_KEY: torch.tensor(sentence_lengths),
         CHAR_SENTENCE_LEN_KEY: torch.transpose(torch.tensor(char_sentence_lengths), 0, 1),
         CONCEPTS_KEY: torch.transpose(torch.stack(padded_concepts), 0, 1).to(self.device),
-=======
-        SENTENCE_KEY: torch.transpose(torch.stack(padded_sentences),0, 1),
-        # This is left on the cpu for 'pack_padded_sequence'.
-        SENTENCE_STR_KEY: padded_initial_sentences,
-        SENTENCE_LEN_KEY: torch.tensor(sentence_lengths),
-        CONCEPTS_KEY: torch.transpose(torch.stack(padded_concepts),0, 1),
->>>>>>> 3d780135
         CONCEPTS_STR_KEY: padded_concepts_string
         }
     else:
