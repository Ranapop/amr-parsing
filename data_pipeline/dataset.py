--- conflicted
+++ resolved
@@ -24,11 +24,8 @@
 SENTENCE_STR_KEY = 'initial_sentence'
 SENTENCE_LEN_KEY = 'sentence_lengts'
 CONCEPTS_KEY = 'concepts'
-<<<<<<< HEAD
 CONCEPTS_STR_KEY = 'concepts_string'
-=======
 GLOVE_CONCEPTS_KEY = 'glove_concepts'
->>>>>>> ef68ad82
 CONCEPTS_LEN_KEY = 'concepts_lengths'
 ADJ_MAT_KEY = 'adj_mat'
 AMR_STR_KEY = 'amr_str'
@@ -39,11 +36,8 @@
 
 def numericalize(training_entry: TrainingEntry,
                  vocabs: Vocabs,
-<<<<<<< HEAD
-                 use_shared: bool):
-=======
+                 use_shared: bool,
                  glove_embeddings: GloVeEmbeddings):
->>>>>>> ef68ad82
   """
   Processes the train entry into lists of integeres that can be easily converted
   into tensors. For the adjacency matrix 0 will be used in case the relation
@@ -58,14 +52,10 @@
   # Process sentence.
   processed_sentence = [vocabs.get_token_idx(t, use_shared) for t in training_entry.sentence]
   # Process concepts.
-<<<<<<< HEAD
   processed_concepts = [vocabs.get_concept_idx(c, use_shared) for c in training_entry.concepts]
-=======
-  processed_concepts = [vocabs.get_concept_idx(c) for c in training_entry.concepts]
   # Process glove concepts.
   processed_glove_concepts = [glove_embeddings.get_glove_concept_idx(c) for c in training_entry.concepts] \
     if glove_embeddings != None else []
->>>>>>> ef68ad82
   # Process adjacency matrix.
   processed_adj_mat = []
   for row in training_entry.adjacency_mat:
@@ -107,13 +97,9 @@
   def __init__(self, paths: List[str], vocabs: Vocabs,
                device: str, seq2seq_setting: bool,
                ordered: bool,
-<<<<<<< HEAD
                use_shared: bool = False,
-               max_sen_len: bool = None):
-=======
                max_sen_len: int = None,
                glove: GloVeEmbeddings = None):
->>>>>>> ef68ad82
     super(AMRDataset, self).__init__()
     self.device = device
     self.seq2seq_setting = seq2seq_setting
@@ -138,22 +124,15 @@
         if self.seq2seq_setting:
           add_eos(training_entry, EOS)
         # Numericalize the training entry (str -> vocab ids).
-<<<<<<< HEAD
-        sentence, concepts, adj_mat = numericalize(training_entry, vocabs, use_shared)
-=======
-        sentence, concepts, glove_concepts, adj_mat = numericalize(training_entry, vocabs, glove)
->>>>>>> ef68ad82
+        sentence, concepts, glove_concepts, adj_mat = numericalize(training_entry, vocabs, use_shared, glove)
         # Collect the data.
         self.ids.append(id)
         field = {
           SENTENCE_KEY: torch.tensor(sentence, dtype=torch.long),
           SENTENCE_STR_KEY: training_entry.sentence,
           CONCEPTS_KEY: torch.tensor(concepts, dtype=torch.long),
-<<<<<<< HEAD
           CONCEPTS_STR_KEY: training_entry.concepts,
-=======
           GLOVE_CONCEPTS_KEY: torch.tensor(glove_concepts, dtype=torch.long),
->>>>>>> ef68ad82
           ADJ_MAT_KEY: torch.tensor(adj_mat, dtype=torch.long),
           AMR_STR_KEY: amr_str_no_align
         }
@@ -182,47 +161,31 @@
     sentence = self.fields_by_id[id][SENTENCE_KEY]
     sentence_str = self.fields_by_id[id][SENTENCE_STR_KEY]
     concepts = self.fields_by_id[id][CONCEPTS_KEY]
-<<<<<<< HEAD
     concepts_str = self.fields_by_id[id][CONCEPTS_STR_KEY]
-    adj_mat = self.fields_by_id[id][ADJ_MAT_KEY]
-    amr_str = self.fields_by_id[id][AMR_STR_KEY]
-    return id, sentence, sentence_str, concepts, concepts_str, adj_mat, amr_str
-=======
     glove_concepts = self.fields_by_id[id][GLOVE_CONCEPTS_KEY]
     adj_mat = self.fields_by_id[id][ADJ_MAT_KEY]
     amr_str = self.fields_by_id[id][AMR_STR_KEY]
-    return id, sentence, concepts, glove_concepts, adj_mat, amr_str
->>>>>>> ef68ad82
+    return id, sentence, sentence_str, concepts, concepts_str, glove_concepts, adj_mat, amr_str
 
   def collate_fn(self, batch):
     amr_ids = []
     batch_sentences = []
     batch_sentences_strings = []
     batch_concepts = []
-<<<<<<< HEAD
     batch_concepts_strings = []
-=======
     batch_glove_concepts = []
->>>>>>> ef68ad82
     batch_adj_mats = []
     amr_strings = []
     sentence_lengths = []
     concepts_lengths = []
     for entry in batch:
-<<<<<<< HEAD
-      amr_id, sentence, sentence_str, concepts, concepts_str, adj_mat, amr_str = entry
-=======
-      amr_id, sentence, concepts, glove_concepts, adj_mat, amr_str = entry
->>>>>>> ef68ad82
+      amr_id, sentence, sentence_str, concepts, concepts_str, glove_concepts, adj_mat, amr_str = entry
       amr_ids.append(amr_id)
       batch_sentences.append(sentence)
       batch_sentences_strings.append(sentence_str)
       batch_concepts.append(concepts)
-<<<<<<< HEAD
       batch_concepts_strings.append(concepts_str)
-=======
       batch_glove_concepts.append(glove_concepts)
->>>>>>> ef68ad82
       batch_adj_mats.append(adj_mat)
       amr_strings.append(amr_str)
       sentence_lengths.append(len(sentence))
@@ -231,11 +194,8 @@
     max_sen_len = max([len(s) for s in batch_sentences])
     max_sen_str_len = max([len(s) for s in batch_sentences_strings])
     max_concepts_len = max([len(s) for s in batch_concepts])
-<<<<<<< HEAD
     max_concepts_str_len = max([len(s) for s in batch_concepts_strings])
-=======
     max_glove_concepts_len = max([len(s) for s in batch_glove_concepts])
->>>>>>> ef68ad82
     max_adj_mat_size = max([len(s) for s in batch_adj_mats])
     # Pad sentences.
     padded_sentences = [
@@ -251,19 +211,16 @@
     # Pad concepts
     padded_concepts = [
       torch_pad(c, (0, max_concepts_len - len(c))) for c in batch_concepts]
-<<<<<<< HEAD
-
     padded_concepts_string = []
     for concepts in batch_concepts_strings:
       padded_concept = copy.deepcopy(concepts)
       for i in range(max_concepts_str_len - len(concepts)):
         padded_concept.append(PAD)
       padded_concepts_string.append(padded_concept)
-=======
+
     # Pad glove concepts
     padded_glove_concepts = [
       torch_pad(c, (0, max_glove_concepts_len - len(c))) for c in batch_glove_concepts]
->>>>>>> ef68ad82
     # Pad adj matrices (pad on both dimensions).
     padded_adj_mats = []
     for adj_mat in batch_adj_mats:
@@ -320,8 +277,4 @@
     print(batch[AMR_ID_KEY])
     print('Amrs')
     print(batch[AMR_STR_KEY])
-    print('Concepts')
-    print(batch[CONCEPTS_KEY].shape)
-    print(batch[CONCEPTS_KEY])
-    print('Concepts string')
-    print(batch[CONCEPTS_STR_KEY])+    print(batch[CONCEPTS_KEY].shape)